--- conflicted
+++ resolved
@@ -73,9 +73,6 @@
 - **[Any Chat Completions](https://github.com/pyroprompts/any-chat-completions-mcp)** - Interact with any OpenAI SDK Compatible Chat Completions API like OpenAI, Perplexity, Groq, xAI and many more.
 - **[Windows CLI](https://github.com/SimonB97/win-cli-mcp-server)** - MCP server for secure command-line interactions on Windows systems, enabling controlled access to PowerShell, CMD, and Git Bash shells.
 - **[OpenRPC](https://github.com/shanejonas/openrpc-mpc-server)** - Interact with and discover JSON-RPC APIs via [OpenRPC](https://open-rpc.org).
-<<<<<<< HEAD
-- **[X (Twitter)](https://github.com/vidhupv/x-mcp)** - Create, manage and publish X/Twitter posts directly through Claude chat.
-=======
 - **[FireCrawl](https://github.com/vrknetha/mcp-server-firecrawl)** - Advanced web scraping with JavaScript rendering, PDF support, and smart rate limiting
 - **[AlphaVantage](https://github.com/calvernaz/alphavantage)** - MCP server for stock market data API [AlphaVantage](https://www.alphavantage.co)
 - **[Docker](https://github.com/ckreiling/mcp-server-docker)** - Integrate with Docker to manage containers, images, volumes, and networks.
@@ -85,10 +82,10 @@
 - **[HuggingFace Spaces](https://github.com/evalstate/mcp-hfspace)** - Server for using HuggingFace Spaces, supporting Open Source Image, Audio, Text Models and more. Claude Desktop mode for easy integration.
 - **[ChatSum](https://github.com/mcpso/mcp-server-chatsum)** - Query and Summarize chat messages with LLM. by [mcpso](https://mcp.so)
 - **[Rememberizer AI](https://github.com/skydeckai/mcp-server-rememberizer)** - An MCP server designed for interacting with the Rememberizer data source, facilitating enhanced knowledge retrieval.
-- **[Twitter](https://github.com/EnesCinr/twitter-mcp)** - Interact with twitter API. Post tweets and search for tweets by query.
+- **[X (Twitter)](https://github.com/vidhupv/x-mcp)** (by vidhupv) - Create, manage and publish X/Twitter posts directly through Claude chat.
+- **[X (Twitter)](https://github.com/EnesCinr/twitter-mcp)** (by EnesCinr) - Interact with twitter API. Post tweets and search for tweets by query.
 - **[RAG Web Browser](https://github.com/apify/mcp-server-rag-web-browser)** An MCP server for Apify's RAG Web Browser Actor to perform web searches, scrape URLs, and return content in Markdown.
 
->>>>>>> 43fb435a
 ## 📚 Resources
 
 Additional resources on MCP.
